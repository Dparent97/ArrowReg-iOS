import { marked } from 'marked';
import fs from 'node:fs';
import path from 'node:path';
import { processText } from '../utils/nlp.js';

class LocalSearchService {
    constructor() {
        this.searchIndex = new Map(); // word -> Map(sectionId -> { tf, documentId, title, sectionNumber })
        this.documents = new Map();
        this.sectionWordCounts = new Map();
        this.totalSections = 0;
        this.initialized = false;
        // queue to serialize index mutations
        this.indexQueue = Promise.resolve();
    }

    // basic mutex/queue for operations that mutate the index
    async _enqueue(operation) {
        const result = this.indexQueue.then(() => operation());
        // ensure queue continues even if operation fails
        this.indexQueue = result.catch(() => {});
        return result;
    }

    async initialize() {
        if (this.initialized) return;

        const documentsPath = path.join(process.cwd(), '..', 'data-local');
        
        try {
            await this.loadDocument(path.join(documentsPath, 'ABS-Part-7-Structured.md'), 'abs_part7');
            await this.loadDocument(path.join(documentsPath, 'ECFR-title33.md'), 'cfr33');
            await this.loadDocument(path.join(documentsPath, 'ECFR-title46.md'), 'cfr46');
            
            console.log(`Loaded ${this.documents.size} documents for local search`);
            this.initialized = true;
        } catch (error) {
            console.error('Failed to initialize local search:', error);
            throw error;
        }
    }

    async loadDocument(filePath, documentId) {
<<<<<<< HEAD
        return this._enqueue(async () => {
            try {
                const content = fs.readFileSync(filePath, 'utf8');
                const sections = this.parseMarkdownSections(content, documentId);

                this.documents.set(documentId, {
                    id: documentId,
                    title: this.getDocumentTitle(documentId),
                    sections: sections,
                    fullContent: content
                });
=======
        try {
            const content = await fs.promises.readFile(filePath, 'utf8');
            const sections = this.parseMarkdownSections(content, documentId);
            
            this.documents.set(documentId, {
                id: documentId,
                title: this.getDocumentTitle(documentId),
                sections: sections,
                fullContent: content
            });
>>>>>>> 1e308c83

                // Build search index for this document
                this.indexDocument(documentId, sections);

            } catch (error) {
                console.error(`Failed to load document ${documentId}:`, error);
                throw error;
            }
        });
    }

    async removeDocument(documentId) {
        return this._enqueue(async () => {
            if (!this.documents.has(documentId)) {
                return;
            }

            // remove all entries for this document from the search index
            for (const [word, entries] of this.searchIndex.entries()) {
                const filtered = entries.filter(e => e.documentId !== documentId);
                if (filtered.length > 0) {
                    this.searchIndex.set(word, filtered);
                } else {
                    this.searchIndex.delete(word);
                }
            }

            this.documents.delete(documentId);
            console.log(`Removed document ${documentId} from local search index`);
        });
    }

    parseMarkdownSections(content, documentId) {
        const lines = content.split('\n');
        const sections = [];
        let currentSection = null;
        let currentContent = '';

        for (const line of lines) {
            // Detect section headers (# ## ### #### etc.)
            const headerMatch = line.match(/^(#{1,6})\s+(.+)$/);
            
            if (headerMatch) {
                // Save previous section if it exists
                if (currentSection) {
                    sections.push({
                        ...currentSection,
                        content: currentContent.trim(),
                        wordCount: currentContent.trim().split(/\s+/).length
                    });
                }

                // Start new section
                const level = headerMatch[1].length;
                const title = headerMatch[2].trim();
                
                currentSection = {
                    id: `${documentId}_${sections.length}`,
                    title: title,
                    level: level,
                    documentId: documentId,
                    sectionNumber: this.extractSectionNumber(title)
                };
                currentContent = '';
            } else if (currentSection && line.trim()) {
                currentContent += line + '\n';
            }
        }

        // Don't forget the last section
        if (currentSection) {
            sections.push({
                ...currentSection,
                content: currentContent.trim(),
                wordCount: currentContent.trim().split(/\s+/).length
            });
        }

        return sections;
    }

    extractSectionNumber(title) {
        // Extract section numbers like "§ 1.01-1", "Chapter 1", "Part 7", etc.
        const patterns = [
            /§\s*(\d+(?:\.\d+)*(?:-\d+)*)/,  // CFR sections like § 1.01-1
            /Chapter\s+(\d+)/i,              // Chapters
            /Part\s+(\d+)/i,                 // Parts
            /Section\s+(\d+)/i               // Sections
        ];

        for (const pattern of patterns) {
            const match = title.match(pattern);
            if (match) {
                return match[1];
            }
        }

        return null;
    }

    getDocumentTitle(documentId) {
        const titles = {
            'abs_part7': 'ABS Part 7: Survey After Construction',
            'cfr33': '33 CFR: Navigation and Navigable Waters',
            'cfr46': '46 CFR: Shipping'
        };
        return titles[documentId] || documentId;
    }

    indexDocument(documentId, sections) {
        for (const section of sections) {
            const baseText = section.title + ' ' + section.content;
            const tokens = processText(baseText);
            const maritimeTerms = this.extractMaritimeTerms(baseText);
            const allTokens = tokens.concat(maritimeTerms);
            this.sectionWordCounts.set(section.id, allTokens.length);
            const counts = new Map();
            for (const token of allTokens) {
                counts.set(token, (counts.get(token) || 0) + 1);
            }
            for (const [word, count] of counts) {
                if (!this.searchIndex.has(word)) {
                    this.searchIndex.set(word, new Map());
                }
                this.searchIndex.get(word).set(section.id, {
                    documentId: documentId,
                    sectionId: section.id,
                    title: section.title,
                    sectionNumber: section.sectionNumber,
                    tf: count
                });
            }
            this.totalSections += 1;
        }
    }

    extractMaritimeTerms(text) {
        const maritimePatterns = [
            /\b(fire\s+detection|life\s+saving|oil\s+discharge|manning\s+requirements)\b/gi,
            /\b(osv|offshore\s+supply\s+vessel|supply\s+vessel)\b/gi,
            /\b(cfr|code\s+of\s+federal\s+regulations)\b/gi,
            /\b(abs|american\s+bureau\s+of\s+shipping)\b/gi,
            /\b(solas|safety\s+of\s+life\s+at\s+sea)\b/gi,
            /\b(nvic|navigation\s+and\s+vessel\s+inspection\s+circular)\b/gi,
            /\b(machinery\s+space|accommodation|emergency\s+equipment)\b/gi,
            /\b(drydocking|survey|inspection|certification)\b/gi
        ];

        const terms = [];
        for (const pattern of maritimePatterns) {
            const matches = text.matchAll(pattern);
            for (const match of matches) {
                terms.push(match[0].toLowerCase().replace(/\s+/g, '_'));
            }
        }

        return terms;
    }

    async search(query, options = {}) {
        if (!this.initialized) {
            await this.initialize();
        }

        const { maxResults = 10, sources = [] } = options;
        const queryTokens = new Set(processText(query));
        const results = new Map();

        for (const term of queryTokens) {
            if (!this.searchIndex.has(term)) continue;
            const postings = this.searchIndex.get(term);
            const df = postings.size;
            const idf = Math.log((this.totalSections + 1) / (df + 1)) + 1;
            for (const [sectionId, data] of postings) {
                if (sources.length > 0 && !sources.includes(data.documentId)) continue;
                const tf = data.tf / this.sectionWordCounts.get(sectionId);
                const score = tf * idf;
                if (!results.has(sectionId)) {
                    results.set(sectionId, { ...data, score });
                } else {
                    results.get(sectionId).score += score;
                }
            }
        }

        const sortedResults = Array.from(results.values())
            .sort((a, b) => b.score - a.score)
            .slice(0, maxResults);

        return sortedResults.map(result => ({
            ...result,
            content: this.getFullSectionContent(result.documentId, result.sectionId),
            source: this.getSourceInfo(result.documentId),
            confidence: Math.round(Math.min(result.score * 100, 95))
        }));
    }

    getFullSectionContent(documentId, sectionId) {
        const document = this.documents.get(documentId);
        if (!document) return '';

        const section = document.sections.find(s => s.id === sectionId);
        return section ? section.content : '';
    }

    getSourceInfo(documentId) {
        const sourceMap = {
            'abs_part7': { name: 'ABS', type: 'classification', displayName: 'ABS Part 7' },
            'cfr33': { name: 'CFR33', type: 'federal_regulation', displayName: '33 CFR' },
            'cfr46': { name: 'CFR46', type: 'federal_regulation', displayName: '46 CFR' }
        };
        
        return sourceMap[documentId] || { name: documentId, type: 'unknown', displayName: documentId };
    }

    async addDocument(filePath, documentId) {
        await this.loadDocument(filePath, documentId);
        console.log(`Added document ${documentId} to local search index`);
    }

    getAvailableDocuments() {
        return Array.from(this.documents.values()).map(doc => ({
            id: doc.id,
            title: doc.title,
            sectionCount: doc.sections.length
        }));
    }
}

export default LocalSearchService;<|MERGE_RESOLUTION|>--- conflicted
+++ resolved
@@ -41,10 +41,9 @@
     }
 
     async loadDocument(filePath, documentId) {
-<<<<<<< HEAD
         return this._enqueue(async () => {
             try {
-                const content = fs.readFileSync(filePath, 'utf8');
+                const content = await fs.promises.readFile(filePath, 'utf8');
                 const sections = this.parseMarkdownSections(content, documentId);
 
                 this.documents.set(documentId, {
@@ -53,18 +52,6 @@
                     sections: sections,
                     fullContent: content
                 });
-=======
-        try {
-            const content = await fs.promises.readFile(filePath, 'utf8');
-            const sections = this.parseMarkdownSections(content, documentId);
-            
-            this.documents.set(documentId, {
-                id: documentId,
-                title: this.getDocumentTitle(documentId),
-                sections: sections,
-                fullContent: content
-            });
->>>>>>> 1e308c83
 
                 // Build search index for this document
                 this.indexDocument(documentId, sections);
